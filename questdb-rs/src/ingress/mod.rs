/*******************************************************************************
 *     ___                  _   ____  ____
 *    / _ \ _   _  ___  ___| |_|  _ \| __ )
 *   | | | | | | |/ _ \/ __| __| | | |  _ \
 *   | |_| | |_| |  __/\__ \ |_| |_| | |_) |
 *    \__\_\\__,_|\___||___/\__|____/|____/
 *
 *  Copyright (c) 2014-2019 Appsicle
 *  Copyright (c) 2019-2023 QuestDB
 *
 *  Licensed under the Apache License, Version 2.0 (the "License");
 *  you may not use this file except in compliance with the License.
 *  You may obtain a copy of the License at
 *
 *  http://www.apache.org/licenses/LICENSE-2.0
 *
 *  Unless required by applicable law or agreed to in writing, software
 *  distributed under the License is distributed on an "AS IS" BASIS,
 *  WITHOUT WARRANTIES OR CONDITIONS OF ANY KIND, either express or implied.
 *  See the License for the specific language governing permissions and
 *  limitations under the License.
 *
 ******************************************************************************/

//! # Fast Ingestion of data into QuestDB
//!
//! The `ingress` module implements QuestDB's variant of the
//! [InfluxDB Line Protocol](https://questdb.io/docs/reference/api/ilp/overview/)
//! (ILP) over TCP.
//!
//! To get started:
//!   * Connect to QuestDB by creating a [`Sender`] object.
//!   * Populate a [`Buffer`] with one or more rows of data.
//!   * Send the buffer via the Sender's [`flush`](Sender::flush) method.
//!
//! ```no_run
//! use questdb::{
//!     Result,
//!     ingress::{
//!         Sender,
//!         Buffer,
//!         SenderBuilder,
//!         TimestampNanos}};
//!
//! fn main() -> Result<()> {
//!    let mut sender = SenderBuilder::new("localhost", 9009).connect()?;
//!    let mut buffer = Buffer::new();
//!    buffer
//!        .table("sensors")?
//!        .symbol("id", "toronto1")?
//!        .column_f64("temperature", 20.0)?
//!        .column_i64("humidity", 50)?
//!        .at(TimestampNanos::now())?;
//!    sender.flush(&mut buffer)?;
//!    Ok(())
//! }
//! ```
//!
//! # Flushing
//!
//! The Sender's [`flush`](Sender::flush) method will clear the buffer
//! which is then reusable for another batch of rows.
//!
//! Dropping the sender will close the connection to QuestDB and any unflushed
//! messages will be lost: In other words, *do not forget to
//! [`flush`](Sender::flush) before closing the connection!*
//!
//! A common technique is to flush periodically on a timer and/or once the
//! buffer exceeds a certain size.
//! You can check the buffer's size by the calling Buffer's [`len`](Buffer::len)
//! method.
//!
//! Note that flushing will automatically clear the buffer's contents.
//! If you'd rather preserve the contents (for example, to send the same data to
//! multiple QuestDB instances), you can call
//! [`flush_and_keep`](Sender::flush_and_keep) instead.
//!
//! # Connection Security Options
//!
//! To establish an [authenticated](https://questdb.io/docs/reference/api/ilp/authenticate)
//! and TLS-encrypted connection, call the SenderBuilder's
//! [`auth`](SenderBuilder::auth) and [`tls`](SenderBuilder::tls) methods.
//!
//! Here's an example that uses full security:
//!
//! ```no_run
//! # use questdb::Result;
//! use questdb::ingress::{SenderBuilder, Tls, CertificateAuthority};
//!
//! # fn main() -> Result<()> {
//! // See: https://questdb.io/docs/reference/api/ilp/authenticate
//! let mut sender = SenderBuilder::new("localhost", 9009)
//!     .auth(
//!         "testUser1",                                    // kid
//!         "5UjEMuA0Pj5pjK8a-fa24dyIf-Es5mYny3oE_Wmus48",  // d
//!         "fLKYEaoEb9lrn3nkwLDA-M_xnuFOdSt9y0Z7_vWSHLU",  // x
//!         "Dt5tbS1dEDMSYfym3fgMv0B99szno-dFc1rYF9t0aac")  // y
//!     .tls(Tls::Enabled(CertificateAuthority::WebpkiRoots))
//!     .connect()?;
//! # Ok(())
//! # }
//! ```
//!
//! Note that as of writing QuestDB does not natively support TLS encryption.
//! To use TLS use a TLS proxy such as [HAProxy](http://www.haproxy.org/).
//!
//! For testing, you can use a self-signed certificate and key.
//!
//! See our notes on [how to generate keys that this library will
//! accept](https://github.com/questdb/c-questdb-client/tree/main/tls_certs).
//!
//! From the API, you can then point to a custom CA file:
//!
//! ```no_run
//! # use questdb::Result;
//! use std::path::PathBuf;
//! use questdb::ingress::{SenderBuilder, Tls, CertificateAuthority};
//!
//! # fn main() -> Result<()> {
//! let mut sender = SenderBuilder::new("localhost", 9009)
//!     .tls(Tls::Enabled(CertificateAuthority::File(
//!         PathBuf::from("/path/to/server_rootCA.pem"))))
//!     .connect()?;
//! # Ok(())
//! # }
//! ```
//!
//! # Avoiding revalidating names
//! To avoid re-validating table and column names, consider re-using them across
//! rows.
//!
//! ```
//! # use questdb::Result;
//! use questdb::ingress::{
//!     TableName,
//!     ColumnName,
//!     Buffer,
//!     TimestampNanos};
//!
//! # fn main() -> Result<()> {
//! let mut buffer = Buffer::new();
//! let tide_name = TableName::new("tide")?;
//! let water_level_name = ColumnName::new("water_level")?;
//! buffer.table(tide_name)?.column_f64(water_level_name, 20.4)?.at(TimestampNanos::now())?;
//! buffer.table(tide_name)?.column_f64(water_level_name, 17.2)?.at(TimestampNanos::now())?;
//! # Ok(())
//! # }
//! ```
//!
//! # Buffer API sequential coupling
//!
//! Symbols must always be written before rows. See the [`Buffer`] documentation
//! for details. Each row must be terminated with a call to either
//! [`at`](Buffer::at) or [`at_now`](Buffer::at_now).
//!
//! # Considerations
//!
//! The [Library considerations](https://github.com/questdb/c-questdb-client/blob/main/doc/CONSIDERATIONS.md) documentation
//! goes through:
//!   * Threading.
//!   * Differences between ILP vs QuestDB Data Types.
//!   * Data Quality
//!   * Client-side checks and server errors
//!   * Flushing
//!   * Disconnections, data errors and troubleshooting
//!
//! # Troubleshooting Common Issues
//!
//! ## Infrequent Flushing
//!
//! You may not see data appear in a timely manner because you’re not calling
//! the [`flush`](Sender::flush) method often enough.
//!
//! ## Debugging disconnects and inspecting errors
//!
//! The ILP protocol does not send errors back to the client.
//! Instead, on error, the QuestDB server will disconnect and any error messages
//! will be present in the
//! [server logs](https://questdb.io/docs/troubleshooting/log/).
//!
//! If you want to inspect or log a buffer's contents before it is sent, you
//! can call its [`as_str`](Buffer::as_str) method.
//!

pub use self::timestamp::*;

use crate::error::{self, Error, Result};
use crate::gai;
use core::time::Duration;
use itoa;
use std::convert::{Infallible, TryFrom, TryInto};
use std::fmt::{Formatter, Write};
use std::io::{self, BufRead, BufReader, ErrorKind, Write as IoWrite};
use std::path::PathBuf;
use std::string::ToString;
use std::sync::Arc;

use base64ct::{Base64, Base64UrlUnpadded, Encoding};
use ring::rand::SystemRandom;
use ring::signature::{EcdsaKeyPair, ECDSA_P256_SHA256_FIXED_SIGNING};
use rustls::{ClientConnection, RootCertStore, StreamOwned};
use rustls_pki_types::ServerName;
use socket2::{Domain, Protocol, SockAddr, Socket, Type};

#[derive(Debug, Copy, Clone)]
enum Op {
    Table = 1,
    Symbol = 1 << 1,
    Column = 1 << 2,
    At = 1 << 3,
    Flush = 1 << 4,
}

impl Op {
    fn descr(self) -> &'static str {
        match self {
            Op::Table => "table",
            Op::Symbol => "symbol",
            Op::Column => "column",
            Op::At => "at",
            Op::Flush => "flush",
        }
    }
}

fn map_io_to_socket_err(prefix: &str, io_err: io::Error) -> Error {
    error::fmt!(SocketError, "{}{}", prefix, io_err)
}

/// A validated table name.
///
/// This type simply wraps a `&str`.
///
/// You can use it to construct it explicitly to avoid re-validating the same
/// names over and over.
#[derive(Clone, Copy)]
pub struct TableName<'a> {
    name: &'a str,
}

impl<'a> TableName<'a> {
    /// Construct a validated table name.
    pub fn new(name: &'a str) -> Result<Self> {
        if name.is_empty() {
            return Err(error::fmt!(
                InvalidName,
                "Table names must have a non-zero length."
            ));
        }

        let mut prev = '\0';
        for (index, c) in name.chars().enumerate() {
            match c {
                '.' => {
                    if index == 0 || index == name.len() - 1 || prev == '.' {
                        return Err(error::fmt!(
                            InvalidName,
                            concat!("Bad string {:?}: ", "Found invalid dot `.` at position {}."),
                            name,
                            index
                        ));
                    }
                }
                '?' | ',' | '\'' | '\"' | '\\' | '/' | ':' | ')' | '(' | '+' | '*' | '%' | '~'
                | '\r' | '\n' | '\0' | '\u{0001}' | '\u{0002}' | '\u{0003}' | '\u{0004}'
                | '\u{0005}' | '\u{0006}' | '\u{0007}' | '\u{0008}' | '\u{0009}' | '\u{000b}'
                | '\u{000c}' | '\u{000e}' | '\u{000f}' | '\u{007f}' => {
                    return Err(error::fmt!(
                        InvalidName,
                        concat!(
                            "Bad string {:?}: ",
                            "Table names can't contain ",
                            "a {:?} character, which was found at ",
                            "byte position {}."
                        ),
                        name,
                        c,
                        index
                    ));
                }
                '\u{feff}' => {
                    // Reject unicode char 'ZERO WIDTH NO-BREAK SPACE',
                    // aka UTF-8 BOM if it appears anywhere in the string.
                    return Err(error::fmt!(
                        InvalidName,
                        concat!(
                            "Bad string {:?}: ",
                            "Table names can't contain ",
                            "a UTF-8 BOM character, which was found at ",
                            "byte position {}."
                        ),
                        name,
                        index
                    ));
                }
                _ => (),
            }
            prev = c;
        }

        Ok(Self { name })
    }

    /// Construct an unvalidated table name.
    ///
    /// This breaks API encapsulation and is only intended for use
    /// when the the string was already previously validated.
    ///
    /// Invalid table names will be rejected by the QuestDB server.
    pub fn new_unchecked(name: &'a str) -> Self {
        Self { name }
    }
}

/// A validated column name.
///
/// This type simply wraps a `&str`.
///
/// You can use it to construct it explicitly to avoid re-validating the same
/// names over and over.
#[derive(Clone, Copy)]
pub struct ColumnName<'a> {
    name: &'a str,
}

impl<'a> ColumnName<'a> {
    /// Construct a validated table name.
    pub fn new(name: &'a str) -> Result<Self> {
        if name.is_empty() {
            return Err(error::fmt!(
                InvalidName,
                "Column names must have a non-zero length."
            ));
        }

        for (index, c) in name.chars().enumerate() {
            match c {
                '?' | '.' | ',' | '\'' | '\"' | '\\' | '/' | ':' | ')' | '(' | '+' | '-' | '*'
                | '%' | '~' | '\r' | '\n' | '\0' | '\u{0001}' | '\u{0002}' | '\u{0003}'
                | '\u{0004}' | '\u{0005}' | '\u{0006}' | '\u{0007}' | '\u{0008}' | '\u{0009}'
                | '\u{000b}' | '\u{000c}' | '\u{000e}' | '\u{000f}' | '\u{007f}' => {
                    return Err(error::fmt!(
                        InvalidName,
                        concat!(
                            "Bad string {:?}: ",
                            "Column names can't contain ",
                            "a {:?} character, which was found at ",
                            "byte position {}."
                        ),
                        name,
                        c,
                        index
                    ));
                }
                '\u{FEFF}' => {
                    // Reject unicode char 'ZERO WIDTH NO-BREAK SPACE',
                    // aka UTF-8 BOM if it appears anywhere in the string.
                    return Err(error::fmt!(
                        InvalidName,
                        concat!(
                            "Bad string {:?}: ",
                            "Column names can't contain ",
                            "a UTF-8 BOM character, which was found at ",
                            "byte position {}."
                        ),
                        name,
                        index
                    ));
                }
                _ => (),
            }
        }

        Ok(Self { name })
    }

    /// Construct an unvalidated column name.
    ///
    /// This breaks API encapsulation and is only intended for use
    /// when the the string was already previously validated.
    ///
    /// Invalid column names will be rejected by the QuestDB server.
    pub fn new_unchecked(name: &'a str) -> Self {
        Self { name }
    }
}

impl<'a> TryFrom<&'a str> for TableName<'a> {
    type Error = self::Error;

    fn try_from(name: &'a str) -> Result<Self> {
        Self::new(name)
    }
}

impl<'a> TryFrom<&'a str> for ColumnName<'a> {
    type Error = self::Error;

    fn try_from(name: &'a str) -> Result<Self> {
        Self::new(name)
    }
}

impl From<Infallible> for Error {
    fn from(_: Infallible) -> Self {
        unreachable!()
    }
}

fn write_escaped_impl<Q, C>(check_escape_fn: C, quoting_fn: Q, output: &mut String, s: &str)
where
    C: Fn(u8) -> bool,
    Q: Fn(&mut Vec<u8>),
{
    let output_vec = unsafe { output.as_mut_vec() };
    let mut to_escape = 0usize;
    for b in s.bytes() {
        if check_escape_fn(b) {
            to_escape += 1;
        }
    }

    quoting_fn(output_vec);

    if to_escape == 0 {
        // output.push_str(s);
        output_vec.extend_from_slice(s.as_bytes());
    } else {
        let additional = s.len() + to_escape;
        output_vec.reserve(additional);
        let mut index = output_vec.len();
        unsafe { output_vec.set_len(index + additional) };
        for b in s.bytes() {
            if check_escape_fn(b) {
                unsafe {
                    *output_vec.get_unchecked_mut(index) = b'\\';
                }
                index += 1;
            }

            unsafe {
                *output_vec.get_unchecked_mut(index) = b;
            }
            index += 1;
        }
    }

    quoting_fn(output_vec);
}

fn must_escape_unquoted(c: u8) -> bool {
    matches!(c, b' ' | b',' | b'=' | b'\n' | b'\r' | b'\\')
}

fn must_escape_quoted(c: u8) -> bool {
    matches!(c, b'\n' | b'\r' | b'"' | b'\\')
}

fn write_escaped_unquoted(output: &mut String, s: &str) {
    write_escaped_impl(must_escape_unquoted, |_output| (), output, s);
}

fn write_escaped_quoted(output: &mut String, s: &str) {
    write_escaped_impl(must_escape_quoted, |output| output.push(b'"'), output, s)
}

enum Connection {
    Direct(Socket),
    Tls(Box<StreamOwned<ClientConnection, Socket>>),
}

impl Connection {
    fn send_key_id(&mut self, key_id: &str) -> Result<()> {
        writeln!(self, "{}", key_id)
            .map_err(|io_err| map_io_to_socket_err("Failed to send key_id: ", io_err))?;
        Ok(())
    }

    fn read_challenge(&mut self) -> Result<Vec<u8>> {
        let mut buf = Vec::new();
        let mut reader = BufReader::new(self);
        reader.read_until(b'\n', &mut buf).map_err(|io_err| {
            map_io_to_socket_err(
                "Failed to read authentication challenge (timed out?): ",
                io_err,
            )
        })?;
        if buf.last().copied().unwrap_or(b'\0') != b'\n' {
            return Err(if buf.is_empty() {
                error::fmt!(
                    AuthError,
                    concat!(
                        "Did not receive auth challenge. ",
                        "Is the database configured to require ",
                        "authentication?"
                    )
                )
            } else {
                error::fmt!(AuthError, "Received incomplete auth challenge: {:?}", buf)
            });
        }
        buf.pop(); // b'\n'
        Ok(buf)
    }

    fn authenticate(&mut self, auth: &EcdsaAuthParams) -> Result<()> {
        if auth.key_id.contains('\n') {
            return Err(error::fmt!(
                AuthError,
                "Bad key id {:?}: Should not contain new-line char.",
                auth.key_id
            ));
        }
        let key_pair = parse_key_pair(auth)?;
        self.send_key_id(auth.key_id.as_str())?;
        let challenge = self.read_challenge()?;
        let rng = SystemRandom::new();
        let signature = key_pair
            .sign(&rng, &challenge[..])
            .map_err(|unspecified_err| {
                error::fmt!(AuthError, "Failed to sign challenge: {}", unspecified_err)
            })?;
        let mut encoded_sig = Base64::encode_string(signature.as_ref());
        encoded_sig.push('\n');
        let buf = encoded_sig.as_bytes();
        if let Err(io_err) = self.write_all(buf) {
            return Err(map_io_to_socket_err(
                "Could not send signed challenge: ",
                io_err,
            ));
        }
        Ok(())
    }
}

enum ProtocolHandler {
    Socket(Connection),

    #[cfg(feature = "ilp-over-http")]
    Http(HttpHandlerState),
}

impl io::Read for Connection {
    fn read(&mut self, buf: &mut [u8]) -> io::Result<usize> {
        match self {
            Self::Direct(sock) => sock.read(buf),
            Self::Tls(stream) => stream.read(buf),
        }
    }
}

impl io::Write for Connection {
    fn write(&mut self, buf: &[u8]) -> io::Result<usize> {
        match self {
            Self::Direct(sock) => sock.write(buf),
            Self::Tls(stream) => stream.write(buf),
        }
    }

    fn flush(&mut self) -> io::Result<()> {
        match self {
            Self::Direct(sock) => sock.flush(),
            Self::Tls(stream) => stream.flush(),
        }
    }
}

#[derive(Debug, Copy, Clone, PartialEq)]
enum OpCase {
    Init = Op::Table as isize,
    TableWritten = Op::Symbol as isize | Op::Column as isize,
    SymbolWritten = Op::Symbol as isize | Op::Column as isize | Op::At as isize,
    ColumnWritten = Op::Column as isize | Op::At as isize,
    MayFlushOrTable = Op::Flush as isize | Op::Table as isize,
}

impl OpCase {
    fn next_op_descr(self) -> &'static str {
        match self {
            OpCase::Init => "should have called `table` instead",
            OpCase::TableWritten => "should have called `symbol` or `column` instead",
            OpCase::SymbolWritten => "should have called `symbol`, `column` or `at` instead",
            OpCase::ColumnWritten => "should have called `column` or `at` instead",
            OpCase::MayFlushOrTable => "should have called `flush` or `table` instead",
        }
    }
}

#[derive(Debug, Clone)]
struct BufferState {
    op_case: OpCase,
    row_count: usize,
    first_table: Option<String>,
    transactional: bool,
}

impl BufferState {
    fn new() -> Self {
        Self {
            op_case: OpCase::Init,
            row_count: 0,
            first_table: None,
            transactional: true,
        }
    }

    fn clear(&mut self) {
        self.op_case = OpCase::Init;
        self.row_count = 0;
        self.first_table = None;
        self.transactional = true;
    }
}

/// A reusable buffer to prepare ILP messages.
///
/// # Example
///
/// ```
/// # use questdb::Result;
/// use questdb::ingress::{Buffer, TimestampMicros, TimestampNanos};
///
/// # fn main() -> Result<()> {
/// let mut buffer = Buffer::new();
///
/// // first row
/// buffer
///     .table("table1")?
///     .symbol("bar", "baz")?
///     .column_bool("a", false)?
///     .column_i64("b", 42)?
///     .column_f64("c", 3.14)?
///     .column_str("d", "hello")?
///     .column_ts("e", TimestampMicros::now())?
///     .at(TimestampNanos::now())?;
///
/// // second row
/// buffer
///     .table("table2")?
///     .symbol("foo", "bar")?
///     .at(TimestampNanos::now())?;
/// # Ok(())
/// # }
/// ```
///
/// The buffer can then be sent with the Sender's [`flush`](Sender::flush)
/// method.
///
/// # Sequential Coupling
/// The Buffer API is sequentially coupled:
///   * A row always starts with [`table`](Buffer::table).
///   * A row must contain at least one [`symbol`](Buffer::symbol) or
///     column (
///       [`column_bool`](Buffer::column_bool),
///       [`column_i64`](Buffer::column_i64),
///       [`column_f64`](Buffer::column_f64),
///       [`column_str`](Buffer::column_str),
///       [`column_ts`](Buffer::column_ts)).
///   * Symbols must always appear before columns.
///   * A row must be terminated with either [`at`](Buffer::at) or
///     [`at_now`](Buffer::at_now).
///
/// This diagram might help:
///
/// <img src="https://raw.githubusercontent.com/questdb/c-questdb-client/main/api_seq/seq.svg">
///
/// # Buffer method calls, Serialized ILP types and QuestDB types
///
/// | Buffer Method | Serialized as ILP type (Click on link to see possible casts) |
/// |---------------|--------------------------------------------------------------|
/// | [`symbol`](Buffer::symbol) | [`SYMBOL`](https://questdb.io/docs/concept/symbol/) |
/// | [`column_bool`](Buffer::column_bool) | [`BOOLEAN`](https://questdb.io/docs/reference/api/ilp/columnset-types#boolean) |
/// | [`column_i64`](Buffer::column_i64) | [`INTEGER`](https://questdb.io/docs/reference/api/ilp/columnset-types#integer) |
/// | [`column_f64`](Buffer::column_f64) | [`FLOAT`](https://questdb.io/docs/reference/api/ilp/columnset-types#float) |
/// | [`column_str`](Buffer::column_str) | [`STRING`](https://questdb.io/docs/reference/api/ilp/columnset-types#string) |
/// | [`column_ts`](Buffer::column_ts) | [`TIMESTAMP`](https://questdb.io/docs/reference/api/ilp/columnset-types#timestamp) |
///
/// QuestDB supports both `STRING` columns and `SYMBOL` column types.
///
/// To understand the difference refer to the
/// [QuestDB documentation](https://questdb.io/docs/concept/symbol/), but in
/// short symbols are interned strings that are most suitable for identifiers
/// that you expect to be repeated throughout the column.
///
/// # Inserting NULL values
///
/// To insert a NULL value, skip the symbol or column for that row.
///
/// # Recovering from validation errors
///
/// If you want to recover from potential validation errors, you can use the
/// [`set_marker`](Buffer::set_marker) method to track a last known good state,
/// append as many rows or parts of rows as you like and then call
/// [`clear_marker`](Buffer::clear_marker) on success.
///
/// If there was an error in one of the table names or other, you can use the
/// [`rewind_to_marker`](Buffer::rewind_to_marker) method to go back to the
/// marked last known good state.
///
#[derive(Debug, Clone)]
pub struct Buffer {
    output: String,
    state: BufferState,
    marker: Option<(usize, BufferState)>,
    max_name_len: usize,
}

impl Buffer {
    /// Construct an instance with a `max_name_len` of `127`,
    /// which is the same as the QuestDB default.
    pub fn new() -> Self {
        Self {
            output: String::new(),
            state: BufferState::new(),
            marker: None,
            max_name_len: 127,
        }
    }

    /// Construct with a custom maximum length for table and column names.
    ///
    /// This should match the `cairo.max.file.name.length` setting of the
    /// QuestDB instance you're connecting to.
    ///
    /// If the server does not configure it the default is `127` and you might
    /// as well call [`new`](Buffer::new).
    pub fn with_max_name_len(max_name_len: usize) -> Self {
        let mut buffer = Self::new();
        buffer.max_name_len = max_name_len;
        buffer
    }

    /// Pre-allocate to ensure the buffer has enough capacity for at least the
    /// specified additional byte count. This may be rounded up.
    /// This does not allocate if such additional capacity is already satisfied.
    /// See: `capacity`.
    pub fn reserve(&mut self, additional: usize) {
        self.output.reserve(additional);
    }

    /// Number of bytes accumulated in the buffer.
    pub fn len(&self) -> usize {
        self.output.len()
    }

    /// The number of rows accumulated in the buffer.
    pub fn row_count(&self) -> usize {
        self.state.row_count
    }

    /// The buffer is transactional if sent over HTTP.
    /// A buffer stops being transactional if it contains rows for multiple tables.
    pub fn transactional(&self) -> bool {
        self.state.transactional
    }

    pub fn is_empty(&self) -> bool {
        self.output.is_empty()
    }

    /// Number of bytes that can be written to the buffer before it needs to
    /// resize.
    pub fn capacity(&self) -> usize {
        self.output.capacity()
    }

    /// Inspect the contents of the buffer.
    pub fn as_str(&self) -> &str {
        &self.output
    }

    /// Mark a rewind point.
    /// This allows undoing accumulated changes to the buffer for one or more
    /// rows by calling [`rewind_to_marker`](Buffer::rewind_to_marker).
    /// Any previous marker will be discarded.
    /// Once the marker is no longer needed, call
    /// [`clear_marker`](Buffer::clear_marker).
    pub fn set_marker(&mut self) -> Result<()> {
        if (self.state.op_case as isize & Op::Table as isize) == 0 {
            return Err(error::fmt!(
                InvalidApiCall,
                concat!(
                    "Can't set the marker whilst constructing a line. ",
                    "A marker may only be set on an empty buffer or after ",
                    "`at` or `at_now` is called."
                )
            ));
        }
        self.marker = Some((self.output.len(), self.state.clone()));
        Ok(())
    }

    /// Undo all changes since the last [`set_marker`](Buffer::set_marker)
    /// call.
    ///
    /// As a side-effect, this also clears the marker.
    pub fn rewind_to_marker(&mut self) -> Result<()> {
        if let Some((position, state)) = self.marker.take() {
            self.output.truncate(position);
            self.state = state;
            Ok(())
        } else {
            Err(error::fmt!(
                InvalidApiCall,
                "Can't rewind to the marker: No marker set."
            ))
        }
    }

    /// Discard any marker as may have been set by
    /// [`set_marker`](Buffer::set_marker).
    ///
    /// Idempotent.
    pub fn clear_marker(&mut self) {
        self.marker = None;
    }

    /// Reset the buffer and clear contents whilst retaining
    /// [`capacity`](Buffer::capacity).
    pub fn clear(&mut self) {
        self.output.clear();
        self.state.clear();
        self.marker = None;
    }

    /// Check if the next API operation is allowed as per the OP case state machine.
    #[inline(always)]
    fn check_op(&self, op: Op) -> Result<()> {
        if (self.state.op_case as isize & op as isize) > 0 {
            Ok(())
        } else {
            Err(error::fmt!(
                InvalidApiCall,
                "State error: Bad call to `{}`, {}.",
                op.descr(),
                self.state.op_case.next_op_descr()
            ))
        }
    }

    #[inline(always)]
    fn validate_max_name_len(&self, name: &str) -> Result<()> {
        if name.len() > self.max_name_len {
            return Err(error::fmt!(
                InvalidName,
                "Bad name: {:?}: Too long (max {} characters)",
                name,
                self.max_name_len
            ));
        }
        Ok(())
    }

    /// Begin recording a row for a given table.
    ///
    /// ```
    /// # use questdb::Result;
    /// # use questdb::ingress::Buffer;
    /// # fn main() -> Result<()> {
    /// # let mut buffer = Buffer::new();
    /// buffer.table("table_name")?;
    /// # Ok(())
    /// # }
    /// ```
    ///
    /// or
    ///
    /// ```
    /// # use questdb::Result;
    /// # use questdb::ingress::Buffer;
    /// use questdb::ingress::TableName;
    ///
    /// # fn main() -> Result<()> {
    /// # let mut buffer = Buffer::new();
    /// let table_name = TableName::new("table_name")?;
    /// buffer.table(table_name)?;
    /// # Ok(())
    /// # }
    /// ```
    pub fn table<'a, N>(&mut self, name: N) -> Result<&mut Self>
    where
        N: TryInto<TableName<'a>>,
        Error: From<N::Error>,
    {
        let name: TableName<'a> = name.try_into()?;
        self.validate_max_name_len(name.name)?;
        self.check_op(Op::Table)?;
        write_escaped_unquoted(&mut self.output, name.name);
        self.state.op_case = OpCase::TableWritten;

        // A buffer stops being transactional if it targets multiple tables.
        if let Some(first_table) = &self.state.first_table {
            if first_table != name.name {
                self.state.transactional = false;
            }
        } else {
            self.state.first_table = Some(name.name.to_owned());
        }
        Ok(self)
    }

    /// Record a symbol for a given column.
    ///
    /// ```
    /// # use questdb::Result;
    /// # use questdb::ingress::Buffer;
    /// # fn main() -> Result<()> {
    /// # let mut buffer = Buffer::new();
    /// # buffer.table("x")?;
    /// buffer.symbol("col_name", "value")?;
    /// # Ok(())
    /// # }
    /// ```
    ///
    /// or
    ///
    /// ```
    /// # use questdb::Result;
    /// # use questdb::ingress::Buffer;
    /// # fn main() -> Result<()> {
    /// # let mut buffer = Buffer::new();
    /// # buffer.table("x")?;
    /// let value: String = "value".to_owned();
    /// buffer.symbol("col_name", value)?;
    /// # Ok(())
    /// # }
    /// ```
    ///
    /// or
    ///
    /// ```
    /// # use questdb::Result;
    /// # use questdb::ingress::Buffer;
    /// use questdb::ingress::ColumnName;
    ///
    /// # fn main() -> Result<()> {
    /// # let mut buffer = Buffer::new();
    /// # buffer.table("x")?;
    /// let col_name = ColumnName::new("col_name")?;
    /// buffer.symbol(col_name, "value")?;
    /// # Ok(())
    /// # }
    /// ```
    ///
    pub fn symbol<'a, N, S>(&mut self, name: N, value: S) -> Result<&mut Self>
    where
        N: TryInto<ColumnName<'a>>,
        S: AsRef<str>,
        Error: From<N::Error>,
    {
        let name: ColumnName<'a> = name.try_into()?;
        self.validate_max_name_len(name.name)?;
        self.check_op(Op::Symbol)?;
        self.output.push(',');
        write_escaped_unquoted(&mut self.output, name.name);
        self.output.push('=');
        write_escaped_unquoted(&mut self.output, value.as_ref());
        self.state.op_case = OpCase::SymbolWritten;
        Ok(self)
    }

    fn write_column_key<'a, N>(&mut self, name: N) -> Result<&mut Self>
    where
        N: TryInto<ColumnName<'a>>,
        Error: From<N::Error>,
    {
        let name: ColumnName<'a> = name.try_into()?;
        self.validate_max_name_len(name.name)?;
        self.check_op(Op::Column)?;
        self.output
            .push(if (self.state.op_case as isize & Op::Symbol as isize) > 0 {
                ' '
            } else {
                ','
            });
        write_escaped_unquoted(&mut self.output, name.name);
        self.output.push('=');
        self.state.op_case = OpCase::ColumnWritten;
        Ok(self)
    }

    /// Record a boolean value for a column.
    ///
    /// ```
    /// # use questdb::Result;
    /// # use questdb::ingress::Buffer;
    /// # fn main() -> Result<()> {
    /// # let mut buffer = Buffer::new();
    /// # buffer.table("x")?;
    /// buffer.column_bool("col_name", true)?;
    /// # Ok(())
    /// # }
    /// ```
    ///
    /// or
    ///
    /// ```
    /// # use questdb::Result;
    /// # use questdb::ingress::Buffer;
    /// use questdb::ingress::ColumnName;
    ///
    /// # fn main() -> Result<()> {
    /// # let mut buffer = Buffer::new();
    /// # buffer.table("x")?;
    /// let col_name = ColumnName::new("col_name")?;
    /// buffer.column_bool(col_name, true)?;
    /// # Ok(())
    /// # }
    /// ```
    pub fn column_bool<'a, N>(&mut self, name: N, value: bool) -> Result<&mut Self>
    where
        N: TryInto<ColumnName<'a>>,
        Error: From<N::Error>,
    {
        self.write_column_key(name)?;
        self.output.push(if value { 't' } else { 'f' });
        Ok(self)
    }

    /// Record an integer value for a column.
    ///
    /// ```
    /// # use questdb::Result;
    /// # use questdb::ingress::Buffer;
    /// # fn main() -> Result<()> {
    /// # let mut buffer = Buffer::new();
    /// # buffer.table("x")?;
    /// buffer.column_i64("col_name", 42)?;
    /// # Ok(())
    /// # }
    /// ```
    ///
    /// or
    ///
    /// ```
    /// # use questdb::Result;
    /// # use questdb::ingress::Buffer;
    /// use questdb::ingress::ColumnName;
    ///
    /// # fn main() -> Result<()> {
    /// # let mut buffer = Buffer::new();
    /// # buffer.table("x")?;
    /// let col_name = ColumnName::new("col_name")?;
    /// buffer.column_i64(col_name, 42);
    /// # Ok(())
    /// # }
    /// ```
    pub fn column_i64<'a, N>(&mut self, name: N, value: i64) -> Result<&mut Self>
    where
        N: TryInto<ColumnName<'a>>,
        Error: From<N::Error>,
    {
        self.write_column_key(name)?;
        let mut buf = itoa::Buffer::new();
        let printed = buf.format(value);
        self.output.push_str(printed);
        self.output.push('i');
        Ok(self)
    }

    /// Record a floating point value for a column.
    ///
    /// ```
    /// # use questdb::Result;
    /// # use questdb::ingress::Buffer;
    /// # fn main() -> Result<()> {
    /// # let mut buffer = Buffer::new();
    /// # buffer.table("x")?;
    /// buffer.column_f64("col_name", 3.14)?;
    /// # Ok(())
    /// # }
    /// ```
    ///
    /// or
    ///
    /// ```
    /// # use questdb::Result;
    /// # use questdb::ingress::Buffer;
    /// use questdb::ingress::ColumnName;
    ///
    /// # fn main() -> Result<()> {
    /// # let mut buffer = Buffer::new();
    /// # buffer.table("x")?;
    /// let col_name = ColumnName::new("col_name")?;
    /// buffer.column_f64(col_name, 3.14)?;
    /// # Ok(())
    /// # }
    /// ```
    pub fn column_f64<'a, N>(&mut self, name: N, value: f64) -> Result<&mut Self>
    where
        N: TryInto<ColumnName<'a>>,
        Error: From<N::Error>,
    {
        self.write_column_key(name)?;
        let mut ser = F64Serializer::new(value);
        self.output.push_str(ser.as_str());
        Ok(self)
    }

    /// Record a string value for a column.
    ///
    /// ```
    /// # use questdb::Result;
    /// # use questdb::ingress::Buffer;
    /// # fn main() -> Result<()> {
    /// # let mut buffer = Buffer::new();
    /// # buffer.table("x")?;
    /// buffer.column_str("col_name", "value")?;
    /// # Ok(())
    /// # }
    /// ```
    ///
    /// or
    ///
    /// ```
    /// # use questdb::Result;
    /// # use questdb::ingress::Buffer;
    /// # fn main() -> Result<()> {
    /// # let mut buffer = Buffer::new();
    /// # buffer.table("x")?;
    /// let value: String = "value".to_owned();
    /// buffer.column_str("col_name", value)?;
    /// # Ok(())
    /// # }
    /// ```
    ///
    /// or
    ///
    /// ```
    /// # use questdb::Result;
    /// # use questdb::ingress::Buffer;
    /// use questdb::ingress::ColumnName;
    ///
    /// # fn main() -> Result<()> {
    /// # let mut buffer = Buffer::new();
    /// # buffer.table("x")?;
    /// let col_name = ColumnName::new("col_name")?;
    /// buffer.column_str(col_name, "value")?;
    /// # Ok(())
    /// # }
    /// ```
    pub fn column_str<'a, N, S>(&mut self, name: N, value: S) -> Result<&mut Self>
    where
        N: TryInto<ColumnName<'a>>,
        S: AsRef<str>,
        Error: From<N::Error>,
    {
        self.write_column_key(name)?;
        write_escaped_quoted(&mut self.output, value.as_ref());
        Ok(self)
    }

    /// Record a timestamp for a column.
    ///
    /// ```
    /// # use questdb::Result;
    /// # use questdb::ingress::Buffer;
    /// use questdb::ingress::TimestampMicros;
    /// # fn main() -> Result<()> {
    /// # let mut buffer = Buffer::new();
    /// # buffer.table("x")?;
    /// buffer.column_ts("col_name", TimestampMicros::now())?;
    /// # Ok(())
    /// # }
    /// ```
    ///
    /// or
    ///
    /// ```
    /// # use questdb::Result;
    /// # use questdb::ingress::Buffer;
    /// use questdb::ingress::TimestampMicros;
    ///
    /// # fn main() -> Result<()> {
    /// # let mut buffer = Buffer::new();
    /// # buffer.table("x")?;
    /// buffer.column_ts("col_name", TimestampMicros::new(1659548204354448))?;
    /// # Ok(())
    /// # }
    /// ```
    ///
    /// or
    ///
    /// ```
    /// # use questdb::Result;
    /// # use questdb::ingress::Buffer;
    /// use questdb::ingress::TimestampMicros;
    /// use questdb::ingress::ColumnName;
    ///
    /// # fn main() -> Result<()> {
    /// # let mut buffer = Buffer::new();
    /// # buffer.table("x")?;
    /// let col_name = ColumnName::new("col_name")?;
    /// buffer.column_ts(col_name, TimestampMicros::now())?;
    /// # Ok(())
    /// # }
    /// ```
    ///
    /// or you can also pass in a `TimestampNanos`.
    ///
    /// Note that both `TimestampMicros` and `TimestampNanos` can be constructed
    /// easily from either `chrono::DateTime` and `std::time::SystemTime`.
    ///
    /// This last option requires the `chrono_timestamp` feature.
    pub fn column_ts<'a, N, T>(&mut self, name: N, value: T) -> Result<&mut Self>
    where
        N: TryInto<ColumnName<'a>>,
        T: TryInto<Timestamp>,
        Error: From<N::Error>,
        Error: From<T::Error>,
    {
        self.write_column_key(name)?;
        let timestamp: Timestamp = value.try_into()?;
        let timestamp: TimestampMicros = timestamp.try_into()?;
        let mut buf = itoa::Buffer::new();
        let printed = buf.format(timestamp.as_i64());
        self.output.push_str(printed);
        self.output.push('t');
        Ok(self)
    }

    /// Terminate the row with a specified timestamp.
    ///
    /// ```
    /// # use questdb::Result;
    /// # use questdb::ingress::Buffer;
    /// use questdb::ingress::TimestampNanos;
    /// # fn main() -> Result<()> {
    /// # let mut buffer = Buffer::new();
    /// # buffer.table("x")?.symbol("a", "b")?;
    /// buffer.at(TimestampNanos::now())?;
    /// # Ok(())
    /// # }
    /// ```
    ///
    /// or
    ///
    /// ```
    /// # use questdb::Result;
    /// # use questdb::ingress::Buffer;
    /// use questdb::ingress::TimestampNanos;
    ///
    /// # fn main() -> Result<()> {
    /// # let mut buffer = Buffer::new();
    /// # buffer.table("x")?.symbol("a", "b")?;
    /// buffer.at(TimestampNanos::new(1659548315647406592))?;
    /// # Ok(())
    /// # }
    /// ```
    ///
    /// You can also pass in a `TimestampMicros`.
    ///
    /// Note that both `TimestampMicros` and `TimestampNanos` can be constructed
    /// easily from either `chrono::DateTime` and `std::time::SystemTime`.
    ///
    pub fn at<T>(&mut self, timestamp: T) -> Result<()>
    where
        T: TryInto<Timestamp>,
        Error: From<T::Error>,
    {
        self.check_op(Op::At)?;
        let timestamp: Timestamp = timestamp.try_into()?;

        // https://github.com/rust-lang/rust/issues/115880
        let timestamp: Result<TimestampNanos> = timestamp.try_into();
        let timestamp: TimestampNanos = timestamp?;

        let epoch_nanos = timestamp.as_i64();
        if epoch_nanos < 0 {
            return Err(error::fmt!(
                InvalidTimestamp,
                "Timestamp {} is negative. It must be >= 0.",
                epoch_nanos
            ));
        }
        let mut buf = itoa::Buffer::new();
        let printed = buf.format(epoch_nanos);
        self.output.push(' ');
        self.output.push_str(printed);
        self.output.push('\n');
        self.state.op_case = OpCase::MayFlushOrTable;
        self.state.row_count += 1;
        Ok(())
    }

    /// Terminate the row with a server-specified timestamp.
    ///
    /// This is NOT equivalent to calling [`at`](Buffer::at) with the current time.
    /// There's a trade-off: Letting the server assign the timestamp can be faster
    /// since it a reliable way to avoid out-of-order operations in the database
    /// for maximum ingestion throughput.
    ///
    /// On the other hand, it removes the ability to deduplicate rows.
    ///
    /// In almost all cases, you should prefer [`at`](Buffer::at) over this method.
    ///
    /// ```
    /// # use questdb::Result;
    /// # use questdb::ingress::Buffer;
    /// # fn main() -> Result<()> {
    /// # let mut buffer = Buffer::new();
    /// # buffer.table("x")?.symbol("a", "b")?;
    /// buffer.at_now()?;
    /// # Ok(())
    /// # }
    /// ```
    ///
    /// The QuestDB instance will set the timestamp once it receives the row.
    /// If you're [`flushing`](Sender::flush) infrequently, the timestamp
    /// assigned by the server may drift significantly from when the data
    /// was recorded in the buffer.
    pub fn at_now(&mut self) -> Result<()> {
        self.check_op(Op::At)?;
        self.output.push('\n');
        self.state.op_case = OpCase::MayFlushOrTable;
        self.state.row_count += 1;
        Ok(())
    }
}

impl Default for Buffer {
    fn default() -> Self {
        Self::new()
    }
}

/// Connects to a QuestDB instance and inserts data via the ILP protocol.
///
/// * To construct an instance, use the [`SenderBuilder`].
/// * To prepare messages, use [`Buffer`] objects.
/// * To send messages, call the [`flush`](Sender::flush) method.
pub struct Sender {
    descr: String,
    handler: ProtocolHandler,
    connected: bool,
}

impl std::fmt::Debug for Sender {
    fn fmt(&self, f: &mut Formatter<'_>) -> std::result::Result<(), std::fmt::Error> {
        f.write_str(self.descr.as_str())
    }
}

#[derive(Debug, Clone)]
struct EcdsaAuthParams {
    key_id: String,
    priv_key: String,
    pub_key_x: String,
    pub_key_y: String,
}

#[derive(Debug, Clone)]
enum AuthParams {
    Ecdsa(EcdsaAuthParams),

    #[cfg(feature = "ilp-over-http")]
    Basic(BasicAuthParams),

    #[cfg(feature = "ilp-over-http")]
    Token(TokenAuthParams),
}

/// Root used to determine how to validate the server's TLS certificate.
///
/// Used when configuring the [`tls`](SenderBuilder::tls) option.
#[derive(Debug, Clone)]
pub enum CertificateAuthority {
    /// Use the root certificates provided by the
    /// [`webpki-roots`](https://crates.io/crates/webpki-roots) crate.
    #[cfg(feature = "tls-webpki-certs")]
    WebpkiRoots,

    /// Use the root certificates provided by the OS
    #[cfg(feature = "tls-native-certs")]
    OsRoots,

    /// Use the root certificates provided by both the OS and the `webpki-roots` crate.
    #[cfg(all(feature = "tls-webpki-certs", feature = "tls-native-certs"))]
    WebpkiAndOsRoots,

    /// Use the root certificates provided by a PEM-encoded file.
    File(PathBuf),
}

/// Options for full-connection encryption via TLS.
#[derive(Debug, Clone)]
pub enum Tls {
    /// No TLS encryption.
    Disabled,

    /// Use TLS encryption, verifying the server's certificate.
    Enabled(CertificateAuthority),

    /// Use TLS encryption, whilst dangerously ignoring the server's certificate.
    /// This should only be used for deubgging purposes.
    /// For testing consider specifying a [`CertificateAuthority::File`] instead.
    ///
    /// *This option requires the `insecure-skip-verify` feature.*
    #[cfg(feature = "insecure-skip-verify")]
    InsecureSkipVerify,
}

impl Tls {
    /// Returns true if TLS is enabled.
    pub fn is_enabled(&self) -> bool {
        !matches!(self, Tls::Disabled)
    }
}

/// A `u16` port number or `String` port service name as is registered with
/// `/etc/services` or equivalent.
///
/// ```
/// use questdb::ingress::Service;
/// use std::convert::Into;
///
/// let service: Service = 9009.into();
/// ```
///
/// or
///
/// ```
/// use questdb::ingress::Service;
/// use std::convert::Into;
///
/// // Assuming the service name is registered.
/// let service: Service = "qdb_ilp".into();  // or with a String too.
/// ```
pub struct Service(String);

impl From<String> for Service {
    fn from(s: String) -> Self {
        Service(s)
    }
}

impl From<&str> for Service {
    fn from(s: &str) -> Self {
        Service(s.to_owned())
    }
}

impl From<u16> for Service {
    fn from(p: u16) -> Self {
        Service(p.to_string())
    }
}

#[cfg(feature = "insecure-skip-verify")]
mod danger {
    use rustls::client::danger::{HandshakeSignatureValid, ServerCertVerified, ServerCertVerifier};
    use rustls::{DigitallySignedStruct, Error, SignatureScheme};
    use rustls_pki_types::{CertificateDer, ServerName, UnixTime};

    #[derive(Debug)]
    pub struct NoCertificateVerification {}

    impl ServerCertVerifier for NoCertificateVerification {
        fn verify_server_cert(
            &self,
            _end_entity: &CertificateDer<'_>,
            _intermediates: &[CertificateDer<'_>],
            _server_name: &ServerName<'_>,
            _ocsp_response: &[u8],
            _now: UnixTime,
        ) -> Result<ServerCertVerified, Error> {
            Ok(ServerCertVerified::assertion())
        }

        fn verify_tls12_signature(
            &self,
            _message: &[u8],
            _cert: &CertificateDer<'_>,
            _dss: &DigitallySignedStruct,
        ) -> Result<HandshakeSignatureValid, Error> {
            Ok(HandshakeSignatureValid::assertion())
        }

        fn verify_tls13_signature(
            &self,
            _message: &[u8],
            _cert: &CertificateDer<'_>,
            _dss: &DigitallySignedStruct,
        ) -> Result<HandshakeSignatureValid, Error> {
            Ok(HandshakeSignatureValid::assertion())
        }

        fn supported_verify_schemes(&self) -> Vec<SignatureScheme> {
            todo!() // https://github.com/algesten/ureq/pull/690#issuecomment-1845204126
        }
    }
}

#[cfg(feature = "tls-webpki-certs")]
fn add_webpki_roots(root_store: &mut RootCertStore) {
    root_store
        .roots
        .extend(webpki_roots::TLS_SERVER_ROOTS.iter().cloned())
}

#[cfg(feature = "tls-native-certs")]
fn add_os_roots(root_store: &mut RootCertStore) -> Result<()> {
    let os_certs = rustls_native_certs::load_native_certs().map_err(|io_err| {
        error::fmt!(
            TlsError,
            "Could not load OS native TLS certificates: {}",
            io_err
        )
    })?;

    let (valid_count, invalid_count) = root_store.add_parsable_certificates(os_certs.into_iter());
    if valid_count == 0 && invalid_count > 0 {
        return Err(error::fmt!(
            TlsError,
            "No valid certificates found in native root store ({} found but were invalid)",
            invalid_count
        ));
    }
    Ok(())
}

fn configure_tls(tls: &Tls) -> Result<Option<Arc<rustls::ClientConfig>>> {
    if !tls.is_enabled() {
        return Ok(None);
    }

    let mut root_store = RootCertStore::empty();

    if let Tls::Enabled(ca) = tls {
        match ca {
            #[cfg(feature = "tls-webpki-certs")]
            CertificateAuthority::WebpkiRoots => {
                add_webpki_roots(&mut root_store);
            }
            #[cfg(feature = "tls-native-certs")]
            CertificateAuthority::OsRoots => {
                add_os_roots(&mut root_store)?;
            }
            #[cfg(all(feature = "tls-webpki-certs", feature = "tls-native-certs"))]
            CertificateAuthority::WebpkiAndOsRoots => {
                add_webpki_roots(&mut root_store);
                add_os_roots(&mut root_store)?;
            }
            CertificateAuthority::File(ca_file) => {
                let certfile = std::fs::File::open(ca_file).map_err(|io_err| {
                    error::fmt!(
                        TlsError,
                        concat!(
                            "Could not open certificate authority ",
                            "file from path {:?}: {}"
                        ),
                        ca_file,
                        io_err
                    )
                })?;
                let mut reader = BufReader::new(certfile);
                let der_certs = rustls_pemfile::certs(&mut reader)
                    .collect::<std::result::Result<Vec<_>, _>>()
                    .map_err(|io_err| {
                        error::fmt!(
                            TlsError,
                            concat!(
                                "Could not read certificate authority ",
                                "file from path {:?}: {}"
                            ),
                            ca_file,
                            io_err
                        )
                    })?;
                root_store.add_parsable_certificates(der_certs);
            }
        }
    }
    // else if let Tls::InsecureSkipVerify {
    //    We don't need to set up any certificates.
    //    An empty root is fine if we're going to ignore validity anyways.
    // }

    let mut config = rustls::ClientConfig::builder()
        .with_root_certificates(root_store)
        .with_no_client_auth();

    // TLS log file for debugging.
    // Set the SSLKEYLOGFILE env variable to a writable location.
    config.key_log = Arc::new(rustls::KeyLogFile::new());

    #[cfg(feature = "insecure-skip-verify")]
    if let Tls::InsecureSkipVerify = tls {
        config
            .dangerous()
            .set_certificate_verifier(Arc::new(danger::NoCertificateVerification {}));
    }

    Ok(Some(Arc::new(config)))
}

/// Protocol used to communicate with the QuestDB server.
#[derive(Debug, Clone, Copy)]
pub(crate) enum SenderProtocol {
    /// ILP over TCP (streaming).
    IlpOverTcp,

    #[cfg(feature = "ilp-over-http")]
    /// ILP over HTTP (request-response, InfluxDB-compatible).
    IlpOverHttp,
}

/// Accumulate parameters for a new `Sender` instance.
///
/// ```no_run
/// # use questdb::Result;
/// use questdb::ingress::SenderBuilder;
///
/// # fn main() -> Result<()> {
/// let mut sender = SenderBuilder::new("localhost", 9009).connect()?;
/// # Ok(())
/// # }
/// ```
///
/// Additional options for:
///   * Binding a specific [outbound network address](SenderBuilder::net_interface).
///   * Connection security
///     ([authentication](SenderBuilder::auth), [encryption](SenderBuilder::tls)).
///   * Authentication [timeouts](SenderBuilder::read_timeout).
///
#[derive(Debug, Clone)]
pub struct SenderBuilder {
    read_timeout: Duration,
    host: String,
    port: String,
    net_interface: Option<String>,
    auth: Option<AuthParams>,
    tls: Tls,
    protocol: SenderProtocol,

    #[cfg(feature = "ilp-over-http")]
    http: HttpConfig,
}

impl SenderBuilder {
    /// QuestDB server and port.
    ///
    /// ```no_run
    /// # use questdb::Result;
    /// use questdb::ingress::SenderBuilder;
    ///
    /// # fn main() -> Result<()> {
    /// let mut sender = SenderBuilder::new("localhost", 9009).connect()?;
    /// # Ok(())
    /// # }
    /// ```
    pub fn new<H: Into<String>, P: Into<Service>>(host: H, port: P) -> Self {
        let service: Service = port.into();
        Self {
            read_timeout: Duration::from_secs(15),
            host: host.into(),
            port: service.0,
            net_interface: None,
            auth: None,
            tls: Tls::Disabled,
            protocol: SenderProtocol::IlpOverTcp,

            #[cfg(feature = "ilp-over-http")]
            http: HttpConfig {
                min_throughput: 102400, // 100 KiB/s
                user_agent: None,
                max_retries: 3,
                retry_interval: Duration::from_millis(100),
                transactional: false,
            },
        }
    }

    /// Select local outbound interface.
    ///
    /// This may be relevant if your machine has multiple network interfaces.
    ///
    /// If unspecified, the default is to use any available interface and is
    /// equivalent to calling:
    ///
    /// ```no_run
    /// # use questdb::Result;
    /// # use questdb::ingress::SenderBuilder;
    /// # fn main() -> Result<()> {
    /// let mut sender = SenderBuilder::new("localhost", 9009)
    ///     .net_interface("0.0.0.0")
    ///     .connect()?;
    /// # Ok(())
    /// # }
    /// ```
    pub fn net_interface<I: Into<String>>(mut self, addr: I) -> Self {
        self.net_interface = Some(addr.into());
        self
    }

    /// ECDSA Authentication Parameters for ILP over TCP.
    /// For HTTP, use [`basic_auth`](SenderBuilder::basic_auth).
    ///
    /// If not called, authentication is disabled for ILP over TCP.
    ///
    /// # Arguments
    /// * `key_id` - Key identifier, AKA "kid" in JWT. This is sometimes
    ///   referred to as the username.
    /// * `priv_key` - Private key, AKA "d" in JWT.
    /// * `pub_key_x` - X coordinate of the public key, AKA "x" in JWT.
    /// * `pub_key_y` - Y coordinate of the public key, AKA "y" in JWT.
    ///
    /// # Example
    ///
    /// ```no_run
    /// # use questdb::Result;
    /// # use questdb::ingress::SenderBuilder;
    /// # fn main() -> Result<()> {
    /// let mut sender = SenderBuilder::new("localhost", 9009)
    ///     .auth(
    ///         "testUser1",                                    // kid
    ///         "5UjEMuA0Pj5pjK8a-fa24dyIf-Es5mYny3oE_Wmus48",  // d
    ///         "fLKYEaoEb9lrn3nkwLDA-M_xnuFOdSt9y0Z7_vWSHLU",  // x
    ///         "Dt5tbS1dEDMSYfym3fgMv0B99szno-dFc1rYF9t0aac")  // y
    ///     .connect()?;
    /// # Ok(())
    /// # }
    /// ```
    ///
    /// Follow the QuestDB [authentication
    /// documentation](https://questdb.io/docs/reference/api/ilp/authenticate)
    /// for instructions on generating keys.
    pub fn auth<A, B, C, D>(mut self, key_id: A, priv_key: B, pub_key_x: C, pub_key_y: D) -> Self
    where
        A: Into<String>,
        B: Into<String>,
        C: Into<String>,
        D: Into<String>,
    {
        self.auth = Some(AuthParams::Ecdsa(EcdsaAuthParams {
            key_id: key_id.into(),
            priv_key: priv_key.into(),
            pub_key_x: pub_key_x.into(),
            pub_key_y: pub_key_y.into(),
        }));
        self
    }

    /// Basic Authentication Parameters for ILP over HTTP.
    /// For TCP, use [`auth`](SenderBuilder::auth).
    ///
    /// For HTTP you can also use [`token_auth`](SenderBuilder::token_auth).
    #[cfg(feature = "ilp-over-http")]
    pub fn basic_auth<A, B>(mut self, username: A, password: B) -> Self
    where
        A: Into<String>,
        B: Into<String>,
    {
        self.auth = Some(AuthParams::Basic(BasicAuthParams {
            username: username.into(),
            password: password.into(),
        }));
        self
    }

    /// Tokene (Bearer) Authentication Parameters for ILP over HTTP.
    /// For TCP, use [`auth`](SenderBuilder::auth).
    ///
    /// For HTTP you can also use [`basic_auth`](SenderBuilder::basic_auth).
    #[cfg(feature = "ilp-over-http")]
    pub fn token_auth<A>(mut self, token: A) -> Self
    where
        A: Into<String>,
    {
        let token: String = token.into();
        self.auth = Some(AuthParams::Token(TokenAuthParams { token }));
        self
    }

    /// Configure TLS handshake.
    ///
    /// The default is [`Tls::Disabled`].
    ///
    /// ```no_run
    /// # use questdb::Result;
    /// # use questdb::ingress::SenderBuilder;
    /// # use questdb::ingress::Tls;
    /// # fn main() -> Result<()> {
    /// let mut sender = SenderBuilder::new("localhost", 9009)
    ///     .tls(Tls::Disabled)
    ///     .connect()?;
    /// # Ok(())
    /// # }
    /// ```
    ///
    /// To enable with commonly accepted certificates, use:
    ///
    /// ```no_run
    /// # use questdb::Result;
    /// # use questdb::ingress::SenderBuilder;
    /// # use questdb::ingress::Tls;
    /// use questdb::ingress::CertificateAuthority;
    ///
    /// # fn main() -> Result<()> {
    /// let mut sender = SenderBuilder::new("localhost", 9009)
    ///     .tls(Tls::Enabled(CertificateAuthority::WebpkiRoots))
    ///     .connect()?;
    /// # Ok(())
    /// # }
    /// ```
    ///
    /// To use [self-signed certificates](https://github.com/questdb/c-questdb-client/tree/main/tls_certs):
    ///
    /// ```no_run
    /// # use questdb::Result;
    /// # use questdb::ingress::SenderBuilder;
    /// # use questdb::ingress::Tls;
    /// use questdb::ingress::CertificateAuthority;
    /// use std::path::PathBuf;
    ///
    /// # fn main() -> Result<()> {
    /// let mut sender = SenderBuilder::new("localhost", 9009)
    ///     .tls(Tls::Enabled(CertificateAuthority::File(
    ///         PathBuf::from("/path/to/server_rootCA.pem"))))
    ///     .connect()?;
    /// # Ok(())
    /// # }
    /// ```
    ///
    /// If you're still struggling you may temporarily enable the dangerous
    /// `insecure-skip-verify` feature to skip the certificate verification:
    ///
    /// ```ignore
    /// let mut sender = SenderBuilder::new("localhost", 9009)
    ///    .tls(Tls::InsecureSkipVerify)
    ///    .connect()?;
    /// ```
    pub fn tls(mut self, tls: Tls) -> Self {
        self.tls = tls;
        self
    }

    /// Configure how long to wait for messages from the QuestDB server during
    /// the TLS handshake and authentication process.
    /// The default is 15 seconds.
    ///
    /// ```no_run
    /// # use questdb::Result;
    /// # use questdb::ingress::SenderBuilder;
    /// use std::time::Duration;
    ///
    /// # fn main() -> Result<()> {
    /// let mut sender = SenderBuilder::new("localhost", 9009)
    ///    .read_timeout(Duration::from_secs(15))
    ///    .connect()?;
    /// # Ok(())
    /// # }
    /// ```
    pub fn read_timeout(mut self, value: Duration) -> Self {
        self.read_timeout = value;
        self
    }

    #[cfg(feature = "ilp-over-http")]
    /// Configure to use HTTP instead of TCP.
    /// If you want to configure additional HTTP options, use `http_with_opts` instead.
    pub fn http(mut self) -> Self {
        self.protocol = SenderProtocol::IlpOverHttp;
        self
    }

    #[cfg(feature = "ilp-over-http")]
    /// The maximum number of retries.
    /// The default is 3.
    /// Set to 0 to disable retries.
    /// Also see [`retry_interval`](SenderBuilder::retry_interval).
    pub fn max_retries(mut self, value: u32) -> Self {
        self.http.max_retries = value;
        self
    }

    #[cfg(feature = "ilp-over-http")]
    /// The initial retry interval.
    /// This the default is 100 milliseconds.
    /// The retry interval is doubled after each failed attempt,
    /// up to the maximum number of retries.
    /// Also see [`max_retries`](SenderBuilder::max_retries).
    pub fn retry_interval(mut self, value: Duration) -> Self {
        self.http.retry_interval = value;
        self
    }

    /// Internal API, do not use.
    /// This is exposed exclusively for the Python client.
    /// We (QuestDB) use this to help us debug which client is being used if we encounter issues.
    #[cfg(feature = "ilp-over-http")]
    #[doc(hidden)]
    pub fn user_agent(mut self, value: &str) -> Self {
        if value.contains('\n') {
            panic!("User agent should not contain new-line char.");
        }
        self.http.user_agent = Some(value.to_string());
        self
    }

    /// Minimum expected throughput in bytes per second for HTTP requests.
    /// If the throughput is lower than this value, the connection will time out.
    /// The default is 100 KiB/s.
    /// The value is expressed as a number of bytes per second.
    #[cfg(feature = "ilp-over-http")]
    pub fn min_throughput(mut self, value: u64) -> Self {
        self.http.min_throughput = value;
        self
    }

    /// Enable transactional flushes.
    /// This is only relevant for HTTP.
    /// This works by ensuring that the buffer contains lines for a single table.
    #[cfg(feature = "ilp-over-http")]
    pub fn transactional(mut self) -> Self {
        self.http.transactional = true;
        self
    }

    /// Connect synchronously.
    ///
    /// Will return once the connection is fully established:
    /// If the connection requires authentication or TLS, these will also be
    /// completed before returning.
    pub fn connect(&self) -> Result<Sender> {
        let mut descr = format!("Sender[host={:?},port={:?},", self.host, self.port);

        match self.tls {
            Tls::Disabled => write!(descr, "tls=enabled,").unwrap(),
            Tls::Enabled(_) => write!(descr, "tls=enabled,").unwrap(),

            #[cfg(feature = "insecure-skip-verify")]
            Tls::InsecureSkipVerify => write!(descr, "tls=insecure_skip_verify,").unwrap(),
        }

<<<<<<< HEAD
        let conn = match configure_tls(&self.tls)? {
            Some(tls_config) => {
                let server_name: ServerName = ServerName::try_from(self.host.as_str())
                    .map_err(|inv_dns_err| error::fmt!(TlsError, "Bad host: {}", inv_dns_err))?
                    .to_owned();
                let mut tls_conn =
                    ClientConnection::new(tls_config, server_name).map_err(|rustls_err| {
                        error::fmt!(TlsError, "Could not create TLS client: {}", rustls_err)
=======
        let handler = match self.protocol {
            SenderProtocol::IlpOverTcp => {
                #[cfg(feature = "ilp-over-http")]
                if self.http.transactional {
                    return Err(error::fmt!(
                        InvalidApiCall,
                        "Transactional flushes are not supported for ILP over TCP."
                    ));
                }

                let addr: SockAddr =
                    gai::resolve_host_port(self.host.as_str(), self.port.as_str())?;
                let mut sock = Socket::new(Domain::IPV4, Type::STREAM, Some(Protocol::TCP))
                    .map_err(|io_err| {
                        map_io_to_socket_err("Could not open TCP socket: ", io_err)
                    })?;

                // See: https://idea.popcount.org/2014-04-03-bind-before-connect/
                // We set `SO_REUSEADDR` on the outbound socket to avoid issues where a client may exhaust
                // their interface's ports. See: https://github.com/questdb/py-questdb-client/issues/21
                sock.set_reuse_address(true).map_err(|io_err| {
                    map_io_to_socket_err("Could not set SO_REUSEADDR: ", io_err)
                })?;

                sock.set_linger(Some(Duration::from_secs(120)))
                    .map_err(|io_err| {
                        map_io_to_socket_err("Could not set socket linger: ", io_err)
>>>>>>> aac44135
                    })?;
                sock.set_keepalive(true).map_err(|io_err| {
                    map_io_to_socket_err("Could not set SO_KEEPALIVE: ", io_err)
                })?;
                sock.set_nodelay(true).map_err(|io_err| {
                    map_io_to_socket_err("Could not set TCP_NODELAY: ", io_err)
                })?;
                if let Some(ref host) = self.net_interface {
                    let bind_addr = gai::resolve_host(host.as_str())?;
                    sock.bind(&bind_addr).map_err(|io_err| {
                        map_io_to_socket_err(
                            &format!("Could not bind to interface address {:?}: ", host),
                            io_err,
                        )
                    })?;
                }
                sock.connect(&addr).map_err(|io_err| {
                    let host_port = format!("{}:{}", self.host, self.port);
                    let prefix = format!("Could not connect to {:?}: ", host_port);
                    map_io_to_socket_err(&prefix, io_err)
                })?;

                // We read during both TLS handshake and authentication.
                // We set up a read timeout to prevent the client from "hanging"
                // should we be connecting to a server configured in a different way
                // from the client.
                sock.set_read_timeout(Some(self.read_timeout))
                    .map_err(|io_err| {
                        map_io_to_socket_err("Failed to set read timeout on socket: ", io_err)
                    })?;

                ProtocolHandler::Socket(match configure_tls(&self.tls)? {
                    Some(tls_config) => {
                        let server_name: ServerName =
                            self.host.as_str().try_into().map_err(|inv_dns_err| {
                                error::fmt!(TlsError, "Bad host: {}", inv_dns_err)
                            })?;
                        let mut tls_conn = ClientConnection::new(tls_config, server_name).map_err(
                            |rustls_err| {
                                error::fmt!(TlsError, "Could not create TLS client: {}", rustls_err)
                            },
                        )?;
                        while tls_conn.wants_write() || tls_conn.is_handshaking() {
                            tls_conn.complete_io(&mut sock).map_err(|io_err| {
                                if (io_err.kind() == ErrorKind::TimedOut)
                                    || (io_err.kind() == ErrorKind::WouldBlock)
                                {
                                    error::fmt!(
                                        TlsError,
                                        concat!(
                                            "Failed to complete TLS handshake:",
                                            " Timed out waiting for server ",
                                            "response after {:?}."
                                        ),
                                        self.read_timeout
                                    )
                                } else {
                                    error::fmt!(
                                        TlsError,
                                        "Failed to complete TLS handshake: {}",
                                        io_err
                                    )
                                }
                            })?;
                        }
                        Connection::Tls(StreamOwned::new(tls_conn, sock).into())
                    }
                    None => Connection::Direct(sock),
                })
            }
            #[cfg(feature = "ilp-over-http")]
            SenderProtocol::IlpOverHttp => {
                if self.net_interface.is_some() {
                    // See: https://github.com/algesten/ureq/issues/692
                    return Err(error::fmt!(
                        InvalidApiCall,
                        "net_interface is not supported for ILP over HTTP."
                    ));
                }

                let user_agent = self
                    .http
                    .user_agent
                    .as_deref()
                    .unwrap_or(concat!("questdb/rust/", env!("CARGO_PKG_VERSION")));
                let agent_builder = ureq::AgentBuilder::new()
                    .user_agent(user_agent)
                    .no_delay(true);
                let agent_builder = match configure_tls(&self.tls)? {
                    Some(tls_config) => agent_builder.tls_config(tls_config),
                    None => agent_builder,
                };
                let auth = match self.auth.clone() {
                    #[cfg(feature = "ilp-over-http")]
                    Some(AuthParams::Basic(auth)) => Some(auth.to_header_string()),

                    #[cfg(feature = "ilp-over-http")]
                    Some(AuthParams::Token(auth)) => Some(auth.to_header_string()?),

                    Some(AuthParams::Ecdsa(_)) => {
                        return Err(error::fmt!(
                            AuthError,
                            "ECDSA authentication is not supported for ILP over HTTP. \
                            Please use basic or token authentication instead."
                        ));
                    }
                    None => None,
                };
                let agent = agent_builder.build();
                let proto = if self.tls.is_enabled() {
                    "https"
                } else {
                    "http"
                };
                let url = format!("{}://{}:{}/write", proto, self.host, self.port);
                ProtocolHandler::Http(HttpHandlerState {
                    agent,
                    url,
                    auth,
                    timeout_grace_period: self.read_timeout,
                    config: self.http.clone(),
                })
            }
        };

        if self.auth.is_some() {
            descr.push_str("auth=on]");
        } else {
            descr.push_str("auth=off]");
        }
        let mut sender = Sender {
            descr,
            handler,
            connected: true,
        };
        if let Some(auth) = self.auth.as_ref() {
            #[allow(irrefutable_let_patterns)]
            if let ProtocolHandler::Socket(conn) = &mut sender.handler {
                match auth {
                    AuthParams::Ecdsa(auth) => {
                        conn.authenticate(auth)?;
                    }

                    #[cfg(feature = "ilp-over-http")]
                    AuthParams::Basic(_auth) => {
                        return Err(error::fmt!(
                            AuthError,
                            "Basic authentication is not supported for ILP over TCP. \
                            Please use ECDSA authentication instead."
                        ));
                    }

                    #[cfg(feature = "ilp-over-http")]
                    AuthParams::Token(_auth) => {
                        return Err(error::fmt!(
                            AuthError,
                            "Token authentication is not supported for ILP over TCP. \
                            Please use ECDSA authentication instead."
                        ));
                    }
                }
            }
        }
        Ok(sender)
    }
}

fn b64_decode(descr: &'static str, buf: &str) -> Result<Vec<u8>> {
    Base64UrlUnpadded::decode_vec(buf)
        .map_err(|b64_err| error::fmt!(AuthError, "Misconfigured ILP authentication keys. Could not decode {}: {}. Hint: Check the keys for a possible typo.", descr, b64_err))
}

fn parse_public_key(pub_key_x: &str, pub_key_y: &str) -> Result<Vec<u8>> {
    let mut pub_key_x = b64_decode("public key x", pub_key_x)?;
    let mut pub_key_y = b64_decode("public key y", pub_key_y)?;

    // SEC 1 Uncompressed Octet-String-to-Elliptic-Curve-Point Encoding
    let mut encoded = Vec::new();
    encoded.push(4u8); // 0x04 magic byte that identifies this as uncompressed.
    let pub_key_x_ken = pub_key_x.len();
    if pub_key_x_ken > 32 {
        return Err(error::fmt!(
            AuthError,
            "Misconfigured ILP authentication keys. Public key x is too long. Hint: Check the keys for a possible typo."
        ));
    }
    let pub_key_y_len = pub_key_y.len();
    if pub_key_y_len > 32 {
        return Err(error::fmt!(
            AuthError,
            "Misconfigured ILP authentication keys. Public key y is too long. Hint: Check the keys for a possible typo."
        ));
    }
    encoded.resize((32 - pub_key_x_ken) + 1, 0u8);
    encoded.append(&mut pub_key_x);
    encoded.resize((32 - pub_key_y_len) + 1 + 32, 0u8);
    encoded.append(&mut pub_key_y);
    Ok(encoded)
}

fn parse_key_pair(auth: &EcdsaAuthParams) -> Result<EcdsaKeyPair> {
    let private_key = b64_decode("private authentication key", auth.priv_key.as_str())?;
    let public_key = parse_public_key(auth.pub_key_x.as_str(), auth.pub_key_y.as_str())?;
    let system_random = SystemRandom::new();
    EcdsaKeyPair::from_private_key_and_public_key(
        &ECDSA_P256_SHA256_FIXED_SIGNING,
        &private_key[..],
        &public_key[..],
        &system_random,
    )
    .map_err(|key_rejected| {
        error::fmt!(
            AuthError,
            "Misconfigured ILP authentication keys: {}. Hint: Check the keys for a possible typo.",
            key_rejected
        )
    })
}

pub(crate) struct F64Serializer {
    buf: ryu::Buffer,
    n: f64,
}

impl F64Serializer {
    pub(crate) fn new(n: f64) -> Self {
        F64Serializer {
            buf: ryu::Buffer::new(),
            n,
        }
    }

    // This function was taken and customized from the ryu crate.
    #[cold]
    #[cfg_attr(feature = "no-panic", inline)]
    fn format_nonfinite(&self) -> &'static str {
        const MANTISSA_MASK: u64 = 0x000fffffffffffff;
        const SIGN_MASK: u64 = 0x8000000000000000;
        let bits = self.n.to_bits();
        if bits & MANTISSA_MASK != 0 {
            "NaN"
        } else if bits & SIGN_MASK != 0 {
            "-Infinity"
        } else {
            "Infinity"
        }
    }

    pub(crate) fn as_str(&mut self) -> &str {
        if self.n.is_finite() {
            self.buf.format_finite(self.n)
        } else {
            self.format_nonfinite()
        }
    }
}

impl Sender {
    /// Send buffer to the QuestDB server, without clearing the
    /// buffer.
    ///
    /// This will block until the buffer is flushed to the network socket.
    /// This does not guarantee that the buffer will be sent to the server
    /// or that the server has received it.
    pub fn flush_and_keep(&mut self, buf: &Buffer) -> Result<()> {
        if !self.connected {
            return Err(error::fmt!(
                SocketError,
                "Could not flush buffer: not connected to database."
            ));
        }
        buf.check_op(Op::Flush)?;
        let bytes = buf.as_str().as_bytes();
        if bytes.is_empty() {
            return Ok(());
        }
        match self.handler {
            ProtocolHandler::Socket(ref mut conn) => {
                conn.write_all(bytes).map_err(|io_err| {
                    self.connected = false;
                    map_io_to_socket_err("Could not flush buffer: ", io_err)
                })?;
            }
            #[cfg(feature = "ilp-over-http")]
            ProtocolHandler::Http(ref state) => {
                if state.config.transactional && !buf.transactional() {
                    return Err(error::fmt!(
                        InvalidApiCall,
                        "Buffer contains lines for multiple tables. \
                        Transactional flushes are only supported for buffers containing lines for a single table."
                    ));
                }
                let timeout = Duration::from_secs_f64(
                    (bytes.len() as f64) / (state.config.min_throughput as f64),
                ) + state.timeout_grace_period;
                let request = state
                    .agent
                    .post(&state.url)
                    .query_pairs([("precision", "n")])
                    .timeout(timeout)
                    .set("Content-Type", "text/plain; charset=utf-8");
                let request = match state.auth.as_ref() {
                    Some(auth) => request.set("Authorization", auth),
                    None => request,
                };
                let response_or_err = retry_http_send(
                    request,
                    bytes,
                    state.config.max_retries,
                    state.config.retry_interval,
                );
                match response_or_err {
                    Ok(_response) => {
                        // on success, there's no information in the response.
                    }
                    Err(ureq::Error::Status(http_status_code, response)) => {
                        return Err(parse_http_error(http_status_code, response));
                    }
                    Err(ureq::Error::Transport(transport)) => {
                        return Err(error::fmt!(
                            SocketError,
                            "Could not flush buffer: {}",
                            transport
                        ));
                    }
                }
            }
        }
        Ok(())
    }

    /// Send buffer to the QuestDB server, clearing the buffer.
    ///
    /// This will block until the buffer is flushed to the network socket.
    /// This does not guarantee that the buffer will be sent to the server
    /// or that the server has received it.
    pub fn flush(&mut self, buf: &mut Buffer) -> Result<()> {
        self.flush_and_keep(buf)?;
        buf.clear();
        Ok(())
    }

    /// The sender is no longer usable and must be dropped.
    ///
    /// This is caused if there was an earlier failure.
    pub fn must_close(&self) -> bool {
        !self.connected
    }
}

mod timestamp;

#[cfg(feature = "ilp-over-http")]
mod http;

#[cfg(feature = "ilp-over-http")]
use http::*;<|MERGE_RESOLUTION|>--- conflicted
+++ resolved
@@ -1508,7 +1508,7 @@
         )
     })?;
 
-    let (valid_count, invalid_count) = root_store.add_parsable_certificates(os_certs.into_iter());
+    let (valid_count, invalid_count) = root_store.add_parsable_certificates(os_certs);
     if valid_count == 0 && invalid_count > 0 {
         return Err(error::fmt!(
             TlsError,
@@ -1933,16 +1933,6 @@
             Tls::InsecureSkipVerify => write!(descr, "tls=insecure_skip_verify,").unwrap(),
         }
 
-<<<<<<< HEAD
-        let conn = match configure_tls(&self.tls)? {
-            Some(tls_config) => {
-                let server_name: ServerName = ServerName::try_from(self.host.as_str())
-                    .map_err(|inv_dns_err| error::fmt!(TlsError, "Bad host: {}", inv_dns_err))?
-                    .to_owned();
-                let mut tls_conn =
-                    ClientConnection::new(tls_config, server_name).map_err(|rustls_err| {
-                        error::fmt!(TlsError, "Could not create TLS client: {}", rustls_err)
-=======
         let handler = match self.protocol {
             SenderProtocol::IlpOverTcp => {
                 #[cfg(feature = "ilp-over-http")]
@@ -1970,7 +1960,6 @@
                 sock.set_linger(Some(Duration::from_secs(120)))
                     .map_err(|io_err| {
                         map_io_to_socket_err("Could not set socket linger: ", io_err)
->>>>>>> aac44135
                     })?;
                 sock.set_keepalive(true).map_err(|io_err| {
                     map_io_to_socket_err("Could not set SO_KEEPALIVE: ", io_err)
@@ -2004,10 +1993,11 @@
 
                 ProtocolHandler::Socket(match configure_tls(&self.tls)? {
                     Some(tls_config) => {
-                        let server_name: ServerName =
-                            self.host.as_str().try_into().map_err(|inv_dns_err| {
+                        let server_name: ServerName = ServerName::try_from(self.host.as_str())
+                            .map_err(|inv_dns_err| {
                                 error::fmt!(TlsError, "Bad host: {}", inv_dns_err)
-                            })?;
+                            })?
+                            .to_owned();
                         let mut tls_conn = ClientConnection::new(tls_config, server_name).map_err(
                             |rustls_err| {
                                 error::fmt!(TlsError, "Could not create TLS client: {}", rustls_err)
