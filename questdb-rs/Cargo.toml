--- conflicted
+++ resolved
@@ -28,17 +28,6 @@
 aws-lc-rs = { version = "1.13", optional = true }
 ring = { version = "0.17.14", optional = true }
 rustls-pki-types = "1.0.1"
-<<<<<<< HEAD
-rustls = "0.22.0"
-rustls-native-certs = { version = "0.7.0", optional = true }
-webpki-roots = { version = "0.26.0", optional = true }
-chrono = { version = "0.4.30", optional = true }
-ureq = { version = "=2.9", optional = true }
-serde_json = { version = "1.0.108", optional = true }
-questdb-confstr = "0.1.0"
-rand = { version = "0.8.5", optional = true }
-ndarray = { version = "0.16.1", optional = true }
-=======
 rustls = { version = "0.23.25", default-features = false, features = ["logging", "std", "tls12"] }
 rustls-native-certs = { version = "0.8.1", optional = true }
 webpki-roots = { version = "0.26.8", default-features = false, optional = true }
@@ -50,7 +39,6 @@
 serde_json = { version = "1", optional = true }
 questdb-confstr = "0.1.1"
 rand = { version = "0.9.0", optional = true }
->>>>>>> 1d74bfca
 no-panic = { version = "0.1", optional = true }
 
 [target.'cfg(windows)'.dependencies]
@@ -110,7 +98,7 @@
 
 [[example]]
 name = "basic"
-required-features = ["chrono_timestamp", "ndarray"]
+required-features = ["chrono_timestamp"]
 
 [[example]]
 name = "auth"
@@ -122,4 +110,4 @@
 
 [[example]]
 name = "http"
-required-features = ["ilp-over-http", "ndarray"]+required-features = ["ilp-over-http"]