--- conflicted
+++ resolved
@@ -26,32 +26,15 @@
 itoa = "1.0"
 aws-lc-rs = { version = "1.13", optional = true }
 ring = { version = "0.17.14", optional = true }
-<<<<<<< HEAD
-rustls-pki-types = "1.0.1"
-rustls = { version = "0.23.25", default-features = false, features = [
-    "logging",
-    "std",
-    "tls12",
-] }
-rustls-native-certs = { version = "0.8.1", optional = true }
-webpki-roots = { version = "1.0.1", default-features = false, optional = true }
-=======
 rustls-pki-types = "1.12.0"
 rustls = { version = "0.23.25", default-features = false, features = ["logging", "std", "tls12"] }
 rustls-native-certs = { version = "0.8.2", optional = true }
 webpki-roots = { version = "1.0.3", default-features = false, optional = true }
->>>>>>> 791b58d1
 chrono = { version = "0.4.40", optional = true }
 
 # We need to limit the `ureq` version to 3.0.x since we use
 # the `ureq::unversioned` module which does not respect semantic versioning.
-<<<<<<< HEAD
-ureq = { version = "3.0.10, <3.1.0", default-features = false, features = [
-    "_tls",
-], optional = true }
-=======
 ureq = { version = "3.1.2, <3.2.0", default-features = false, optional = true }
->>>>>>> 791b58d1
 serde_json = { version = "1", optional = true }
 questdb-confstr = "0.1.1"
 rand = { version = "0.9.0", optional = true }
