--- conflicted
+++ resolved
@@ -30,11 +30,8 @@
 chrono = { version = "0.4.30", optional = true }
 ureq = { version = "2.9.4", optional = true }
 serde_json = { version = "1.0.108", optional = true }
-<<<<<<< HEAD
 questdb-confstr = "0.1.0"
-=======
 rand = { version = "0.8.5", optional = true }
->>>>>>> 3c326fd9
 
 [target.'cfg(windows)'.dependencies]
 winapi = { version = "0.3.9", features = ["ws2def"] }
