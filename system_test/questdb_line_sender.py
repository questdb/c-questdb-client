--- conflicted
+++ resolved
@@ -930,11 +930,7 @@
 
     def column(
             self, name: str,
-<<<<<<< HEAD
-            value: Union[bool, int, float, str, Decimal, TimestampMicros, datetime]):
-=======
-            value: Union[bool, int, float, str, TimestampMicros, TimestampNanos, datetime]):
->>>>>>> 31be512b
+            value: Union[bool, int, float, str, Decimal, TimestampMicros, TimestampNanos, datetime]):
         self._buffer.column(name, value)
         return self
 
