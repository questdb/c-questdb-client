--- conflicted
+++ resolved
@@ -56,11 +56,7 @@
             displayName: "Build Rust examples"
           ############################# temp for test begin #####################
           - script: |
-<<<<<<< HEAD
-              git clone -b master --depth 1 https://github.com/questdb/questdb.git ./questdb_nd_arr
-=======
               git clone --depth 1 https://github.com/questdb/questdb.git ./questdb
->>>>>>> 36ad0666
             displayName: git clone questdb
           - task: Maven@3
             displayName: "Compile QuestDB"
@@ -130,11 +126,7 @@
             submodules: false
           - template: compile.yaml
           - script: |
-<<<<<<< HEAD
-              git clone -b master --depth 1 https://github.com/questdb/questdb.git
-=======
               git clone --depth 1 https://github.com/questdb/questdb.git
->>>>>>> 36ad0666
             displayName: git clone questdb
           - task: Maven@3
             displayName: "Compile QuestDB"
