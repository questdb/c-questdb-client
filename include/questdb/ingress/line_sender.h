--- conflicted
+++ resolved
@@ -78,20 +78,8 @@
     /** Bad configuration. */
     line_sender_error_config_error,
 
-<<<<<<< HEAD
     /** There was an error serializing an array. */
     line_sender_error_array_error,
-=======
-    /** QuestDB supports arrays of up to 32 dimensions. */
-    line_sender_error_array_large_dim,
-
-    /** ArrayView internal error, such as failure to get the size of a valid
-     * dimension. */
-    line_sender_error_array_view_internal_error,
-
-    /**  Write arrayView to sender buffer error. */
-    line_sender_error_array_view_write_to_buffer_error,
->>>>>>> 36ad0666
 
     /**  Line sender protocol version error. */
     line_sender_error_protocol_version_error,
@@ -509,9 +497,7 @@
     line_sender_error** err_out);
 
 /**
-<<<<<<< HEAD
- * Records a multidimensional array of 64-bit floating-point values in C-major
- * order.
+ * Record a multidimensional array of `double` values in C-major order.
  *
  * QuestDB server version 8.4.0 or later is required for array support.
  *
@@ -536,10 +522,7 @@
     line_sender_error** err_out);
 
 /**
- * Record a multidimensional array of double for the given column.
-=======
  * Record a multidimensional array of `double` values for the given column.
->>>>>>> 36ad0666
  *
  * The values in the `strides` parameter represent the number of bytes
  * between consecutive elements along each dimension.
