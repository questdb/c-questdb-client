--- conflicted
+++ resolved
@@ -215,7 +215,6 @@
                 , _auth_pub_key_y{auth_pub_key_y}
                 , _tls{tls}
                 , _tls_ca{tls_ca}
-<<<<<<< HEAD
         {}
 
         /** Construct with TLS parameters only. */
@@ -228,20 +227,6 @@
             , _tls_ca(tls_ca)
         {}
 
-=======
-        {}
-
-        /** Construct with TLS parameters only. */
-        sec_opts(tls tls, std::optional<std::string_view> tls_ca = std::nullopt)
-            : _auth_key_id(std::nullopt)
-            , _auth_priv_key(std::nullopt)
-            , _auth_pub_key_x(std::nullopt)
-            , _auth_pub_key_y(std::nullopt)
-            , _tls(tls)
-            , _tls_ca(tls_ca)
-        {}
-
->>>>>>> 1341c04d
     private:
         friend class line_sender;
 
