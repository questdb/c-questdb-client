--- conflicted
+++ resolved
@@ -310,20 +310,13 @@
     /// QuestDB server and port.
     pub fn new(host: &'a str, port: &'a str) -> Self {
         Self {
-<<<<<<< HEAD
+            capacity: 65536,
             host: host,
             port: port,
             net_interface: None,
             auth: None,
             tls: Tls::Disabled
         }
-=======
-            capacity: 65536,
-            host: host,
-            port: port,
-            net_interface: None,
-            auth: None }
->>>>>>> 50f943f2
     }
 
     /// Set the initial buffer capacity.
@@ -355,15 +348,12 @@
         self
     }
 
-<<<<<<< HEAD
     pub fn tls(&mut self, tls: Tls) -> &mut Self {
         self.tls = tls;
         self
     }
 
-=======
     /// Connect synchronously.
->>>>>>> 50f943f2
     pub fn connect(self) -> Result<LineSender> {
         let addr: SockAddr = gai::resolve_host_port(self.host, self.port)?;
         let sock = Socket::new(Domain::IPV4, Type::STREAM, Some(Protocol::TCP))
